--- conflicted
+++ resolved
@@ -1,16 +1,3 @@
-<<<<<<< HEAD
-.DS_Store
-.idea/
-test_log/
-backup/
-
-polaris/log/*
-
-angevil_test/
-test/other/other_test_suit.go
-
-vendor/
-=======
 .DS_Store
 .idea/
 test_log/
@@ -22,5 +9,4 @@
 test/other/other_test_suit.go
 *.log
 
-/vendor/
->>>>>>> 8d00ba3b
+/vendor/