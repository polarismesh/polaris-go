--- conflicted
+++ resolved
@@ -29,126 +29,120 @@
 )
 
 const (
-	// DefaultAPIInvokeTimeout 默认API调用的超时时间
+	// DefaultAPIInvokeTimeout 默认API调用的超时时间.
 	DefaultAPIInvokeTimeout = 1 * time.Second
-	// DefaultAPIMaxRetryTimes 默认api调用重试次数
+	// DefaultAPIMaxRetryTimes 默认api调用重试次数.
 	DefaultAPIMaxRetryTimes int = 1
-	// DefaultAPIRetryInterval 默认api调用重试间隔
+	// DefaultAPIRetryInterval 默认api调用重试间隔.
 	DefaultAPIRetryInterval = 1 * time.Second
-	// DefaultDiscoverServiceRetryInterval 默认首次发现discovery服务重试间隔
+	// DefaultDiscoverServiceRetryInterval 默认首次发现discovery服务重试间隔.
 	DefaultDiscoverServiceRetryInterval = 5 * time.Second
-	// DefaultServiceExpireTime 默认的服务超时淘汰时间
+	// DefaultServiceExpireTime 默认的服务超时淘汰时间.
 	DefaultServiceExpireTime = 24 * time.Hour
-	// DefaultServiceRefreshIntervalDuration 默认的服务刷新间隔
+	// DefaultServiceRefreshIntervalDuration 默认的服务刷新间隔.
 	DefaultServiceRefreshIntervalDuration = 2 * time.Second
-	// DefaultServerConnectTimeout 默认SDK往Server连接超时时间间隔
+	// DefaultServerConnectTimeout 默认SDK往Server连接超时时间间隔.
 	DefaultServerConnectTimeout = 500 * time.Millisecond
-	// DefaultReConnectInterval 默认重连的间隔
+	// DefaultReConnectInterval 默认重连的间隔.
 	DefaultReConnectInterval = 500 * time.Millisecond
-	// DefaultServerMessageTimeout 默认消息超时时间
+	// DefaultServerMessageTimeout 默认消息超时时间.
 	DefaultServerMessageTimeout = 1500 * time.Millisecond
-	// DefaultServerConnectionIdleTimeout 默认服务端stream闲置超时时间
+	// DefaultServerConnectionIdleTimeout 默认服务端stream闲置超时时间.
 	DefaultServerConnectionIdleTimeout = 3 * time.Second
-	// DefaultBuiltInServerConnectionCloseTimeout 默认埋点server连接过期关闭时间
+	// DefaultBuiltInServerConnectionCloseTimeout 默认埋点server连接过期关闭时间.
 	DefaultBuiltInServerConnectionCloseTimeout = 2 * DefaultServerConnectionIdleTimeout
-	// DefaultRequestQueueSize 默认发送队列的buffer大小，支持的最大瞬时并发度，默认1000
+	// DefaultRequestQueueSize 默认发送队列的buffer大小，支持的最大瞬时并发度，默认1000.
 	DefaultRequestQueueSize int = 1000
-	// DefaultServerSwitchInterval 默认server的切换时间时间
+	// DefaultServerSwitchInterval 默认server的切换时间时间.
 	DefaultServerSwitchInterval = 10 * time.Minute
-	// DefaultCachePersistDir 默认缓存持久化存储目录
+	// DefaultCachePersistDir 默认缓存持久化存储目录.
 	DefaultCachePersistDir string = "./polaris/backup"
-	// DefaultPersistMaxWriteRetry 持久化缓存写文件的默认重试次数
+	// DefaultPersistMaxWriteRetry 持久化缓存写文件的默认重试次数.
 	DefaultPersistMaxWriteRetry int = 5
-	// DefaultPersistMaxReadRetry 读取持久化缓存的默认重试次数
+	// DefaultPersistMaxReadRetry 读取持久化缓存的默认重试次数.
 	DefaultPersistMaxReadRetry = 1
-	// DefaultPersistRetryInterval 默认持久化重试间隔时间
+	// DefaultPersistRetryInterval 默认持久化重试间隔时间.
 	DefaultPersistRetryInterval = 1 * time.Second
-	// DefaultPersistAvailableInterval 默认持久化文件有效时间
+	// DefaultPersistAvailableInterval 默认持久化文件有效时间.
 	DefaultPersistAvailableInterval = 60 * time.Second
-	// DefaultCircuitBreakerCheckPeriod 默认熔断节点检查周期
+	// DefaultCircuitBreakerCheckPeriod 默认熔断节点检查周期.
 	DefaultCircuitBreakerCheckPeriod = 10 * time.Second
-	// MinCircuitBreakerCheckPeriod 最低熔断节点检查周期
+	// MinCircuitBreakerCheckPeriod 最低熔断节点检查周期.
 	MinCircuitBreakerCheckPeriod = 1 * time.Second
-	// DefaultCircuitBreakerEnabled 熔断器默认开启与否
+	// DefaultCircuitBreakerEnabled 熔断器默认开启与否.
 	DefaultCircuitBreakerEnabled bool = true
-	// DefaultRecoverAllEnabled 服务路由的全死全活默认开启与否
+	// DefaultRecoverAllEnabled 服务路由的全死全活默认开启与否.
 	DefaultRecoverAllEnabled bool = true
-	// DefaultPercentOfMinInstances 路由至少返回节点数百分比
+	// DefaultPercentOfMinInstances 路由至少返回节点数百分比.
 	DefaultPercentOfMinInstances float64 = 0.0
-	// DefaultHealthCheckConcurrency 默认心跳检测的并发数
+	// DefaultHealthCheckConcurrency 默认心跳检测的并发数.
 	DefaultHealthCheckConcurrency int = 1
-	// DefaultHealthCheckConcurrencyAlways 默认持续心跳检测的并发数
+	// DefaultHealthCheckConcurrencyAlways 默认持续心跳检测的并发数.
 	DefaultHealthCheckConcurrencyAlways int = 10
-	// DefaultHealthCheckInterval 默认健康探测周期
+	// DefaultHealthCheckInterval 默认健康探测周期.
 	DefaultHealthCheckInterval = 10 * time.Second
-	// MinHealthCheckInterval 最低健康探测周期
+	// MinHealthCheckInterval 最低健康探测周期.
 	MinHealthCheckInterval = 500 * time.Millisecond
-	// DefaultHealthCheckTimeout 默认健康探测超时时间
+	// DefaultHealthCheckTimeout 默认健康探测超时时间.
 	DefaultHealthCheckTimeout = 100 * time.Millisecond
-<<<<<<< HEAD
-	// DefaultReportClientIntervalDuration 客户端信息上报周期，默认10分钟
-	DefaultReportClientIntervalDuration = 10 * time.Minute
-	// MaxRedirectTimes 最大重定向次数，默认1
-=======
-	// 客户端信息上报周期，默认2分钟
+	// DefaultReportClientIntervalDuration 客户端信息上报周期，默认2分钟.
 	DefaultReportClientIntervalDuration = 2 * time.Minute
-	// 最大重定向次数，默认1
->>>>>>> f4d6b1dc
+	// MaxRedirectTimes 最大重定向次数，默认1.
 	MaxRedirectTimes = 1
-	// DefaultReportSDKConfigurationInterval sdk配置上报周期
+	// DefaultReportSDKConfigurationInterval sdk配置上报周期.
 	DefaultReportSDKConfigurationInterval = 5 * time.Minute
-	// DefaultSleepWindow 熔断周期，被熔断后多久变为半开
+	// DefaultSleepWindow 熔断周期，被熔断后多久变为半开.
 	DefaultSleepWindow = 30 * time.Second
-	// MinSleepWindow 最小熔断周期，1s
+	// MinSleepWindow 最小熔断周期，1s.
 	MinSleepWindow = 1 * time.Second
-	// DefaultRecoverWindow 默认恢复周期，半开后按多久的统计窗口进行恢复统计
+	// DefaultRecoverWindow 默认恢复周期，半开后按多久的统计窗口进行恢复统计.
 	DefaultRecoverWindow = 60 * time.Second
-	// MinRecoverWindow 最小恢复周期，10s
+	// MinRecoverWindow 最小恢复周期，10s.
 	MinRecoverWindow = 10 * time.Second
-	// DefaultRecoverNumBuckets 默认恢复统计的滑桶数
+	// DefaultRecoverNumBuckets 默认恢复统计的滑桶数.
 	DefaultRecoverNumBuckets = 10
-	// MinRecoverNumBuckets 最小恢复统计的滑桶数
+	// MinRecoverNumBuckets 最小恢复统计的滑桶数.
 	MinRecoverNumBuckets = 1
-	// DefaultRequestCountAfterHalfOpen 半开状态后分配的探测请求数
+	// DefaultRequestCountAfterHalfOpen 半开状态后分配的探测请求数.
 	DefaultRequestCountAfterHalfOpen = 10
-	// DefaultSuccessCountAfterHalfOpen 半开状态后恢复的成功请求数
+	// DefaultSuccessCountAfterHalfOpen 半开状态后恢复的成功请求数.
 	DefaultSuccessCountAfterHalfOpen = 8
-	// DefaultRateLimitWindowCount 限流上报时间窗数量，上报间隔=时间间隔/时间窗数量
+	// DefaultRateLimitWindowCount 限流上报时间窗数量，上报间隔=时间间隔/时间窗数量.
 	DefaultRateLimitWindowCount = 10
-	// MinRateLimitReportInterval 最小限流上报周期
+	// MinRateLimitReportInterval 最小限流上报周期.
 	MinRateLimitReportInterval = 10 * time.Millisecond
-	// DefaultRateLimitAcquireInterval 限流默认和sever acquire配额间隔, 弃用
+	// DefaultRateLimitAcquireInterval 限流默认和sever acquire配额间隔, 弃用.
 	DefaultRateLimitAcquireInterval = 100 * time.Millisecond
-	// MaxRateLimitReportInterval 最大限流上报周期, 弃用
+	// MaxRateLimitReportInterval 最大限流上报周期, 弃用.
 	MaxRateLimitReportInterval = 5 * time.Second
-	// DefaultRateLimitReportAmountPresent 默认满足百分之80的请求后立刻限流上报
+	// DefaultRateLimitReportAmountPresent 默认满足百分之80的请求后立刻限流上报.
 	DefaultRateLimitReportAmountPresent = 80
-	// MaxRateLimitReportAmountPresent 最大实时上报百分比
+	// MaxRateLimitReportAmountPresent 最大实时上报百分比.
 	MaxRateLimitReportAmountPresent = 100
-	// MinRateLimitReportAmountPresent 最小实时上报百分比
+	// MinRateLimitReportAmountPresent 最小实时上报百分比.
 	MinRateLimitReportAmountPresent = 0
-	// DefaultNamesSeparator 默认的名字分隔符
+	// DefaultNamesSeparator 默认的名字分隔符.
 	DefaultNamesSeparator = "#"
-	// DefaultMapKeyValueSeparator 默认Map组装str key value分割符
+	// DefaultMapKeyValueSeparator 默认Map组装str key value分割符.
 	DefaultMapKeyValueSeparator = ":"
-	// DefaultMapKVTupleSeparator 默认Map组装str (key:value) 二元组分割符
+	// DefaultMapKVTupleSeparator 默认Map组装str (key:value) 二元组分割符.
 	DefaultMapKVTupleSeparator = "|"
-	// DefaultLocationProvider 默认实例地理位置提供者插件名称
+	// DefaultLocationProvider 默认实例地理位置提供者插件名称.
 	DefaultLocationProvider = ""
-	// 默认类型转化缓存的key数量
+	// DefaultPropertiesValueCacheSize 默认类型转化缓存的key数量.
 	DefaultPropertiesValueCacheSize = 100
-	// 默认类型转化缓存的过期时间，1分钟
+	// DefaultPropertiesValueExpireTime 默认类型转化缓存的过期时间，1分钟.
 	DefaultPropertiesValueExpireTime = 60000
-	// 默认连接器类型
+	// DefaultConnectorType 默认连接器类型.
 	DefaultConnectorType = "polaris"
-	// 默认连接器类型
+	// DefaultConfigConnectorAddresses 默认连接器类型.
 	DefaultConfigConnectorAddresses = "127.0.0.1:8093"
 )
 
-// defaultBuiltinServerPort 默认埋点server的端口，与上面的IP一一对应
+// defaultBuiltinServerPort 默认埋点server的端口，与上面的IP一一对应.
 const defaultBuiltinServerPort = 8081
 
-// 各种容器平台的获取容器名字的环境变量
+// 各种容器平台的获取容器名字的环境变量.
 var containerNameEnvs = []string{
 	// taf/sumeru容器环境变量
 	"CONTAINER_NAME",
@@ -161,65 +155,65 @@
 }
 
 const (
-	// DefaultServerConnector 默认的服务端连接器插件
+	// DefaultServerConnector 默认的服务端连接器插件.
 	DefaultServerConnector string = "grpc"
-	// DefaultLocalCache 默认本地缓存策略
+	// DefaultLocalCache 默认本地缓存策略.
 	DefaultLocalCache string = "inmemory"
-	// DefaultServiceRouterRuleBased 默认规则路由
+	// DefaultServiceRouterRuleBased 默认规则路由.
 	DefaultServiceRouterRuleBased string = "ruleBasedRouter"
-	// DefaultServiceRouterFilterOnly 默认只过滤健康实例的路由
+	// DefaultServiceRouterFilterOnly 默认只过滤健康实例的路由.
 	DefaultServiceRouterFilterOnly string = "filterOnlyRouter"
-	// DefaultServiceRouterNearbyBased 默认就近路由
+	// DefaultServiceRouterNearbyBased 默认就近路由.
 	DefaultServiceRouterNearbyBased string = "nearbyBasedRouter"
-	// DefaultServiceRouterSetDivision 默认set分组
+	// DefaultServiceRouterSetDivision 默认set分组.
 	DefaultServiceRouterSetDivision string = "setDivisionRouter"
 
-	// DefaultServiceRouterDstMeta 默认基于目标元数据路由
+	// DefaultServiceRouterDstMeta 默认基于目标元数据路由.
 	DefaultServiceRouterDstMeta string = "dstMetaRouter"
-	// DefaultServiceRouterCanary 金丝雀路由
+	// DefaultServiceRouterCanary 金丝雀路由.
 	DefaultServiceRouterCanary string = "canaryRouter"
 
-	// DefaultLoadBalancerWR 默认负载均衡器,权重随机
+	// DefaultLoadBalancerWR 默认负载均衡器,权重随机.
 	DefaultLoadBalancerWR string = "weightedRandom"
-	// DefaultLoadBalancerRingHash 负载均衡器,一致性hash环
+	// DefaultLoadBalancerRingHash 负载均衡器,一致性hash环.
 	DefaultLoadBalancerRingHash string = "ringHash"
-	// DefaultLoadBalancerMaglev 负载均衡器,maglev hash
+	// DefaultLoadBalancerMaglev 负载均衡器,maglev hash.
 	DefaultLoadBalancerMaglev string = "maglev"
-	// DefaultLoadBalancerL5CST 负载均衡器,l5一致性hash兼容
+	// DefaultLoadBalancerL5CST 负载均衡器,l5一致性hash兼容.
 	DefaultLoadBalancerL5CST string = "l5cst"
-	// DefaultLoadBalancerHash 负载均衡器,普通hash
+	// DefaultLoadBalancerHash 负载均衡器,普通hash.
 	DefaultLoadBalancerHash string = "hash"
-	// DefaultCircuitBreakerErrRate 默认错误率熔断器
+	// DefaultCircuitBreakerErrRate 默认错误率熔断器.
 	DefaultCircuitBreakerErrRate string = "errorRate"
-	// DefaultCircuitBreakerErrCount 默认持续错误熔断器
+	// DefaultCircuitBreakerErrCount 默认持续错误熔断器.
 	DefaultCircuitBreakerErrCount string = "errorCount"
-	// DefaultCircuitBreakerErrCheck 默认错误探测熔断器
+	// DefaultCircuitBreakerErrCheck 默认错误探测熔断器.
 	DefaultCircuitBreakerErrCheck string = "errorCheck"
-	// DefaultTCPHealthCheck 默认TCP探测器
+	// DefaultTCPHealthCheck 默认TCP探测器.
 	DefaultTCPHealthCheck string = "tcp"
-	// DefaultUDPHealthCheck 默认UDP探测器
+	// DefaultUDPHealthCheck 默认UDP探测器.
 	DefaultUDPHealthCheck string = "udp"
 
-	// DefaultRejectRateLimiter 默认的reject限流器
+	// DefaultRejectRateLimiter 默认的reject限流器.
 	DefaultRejectRateLimiter = "reject"
-	// DefaultWarmUpRateLimiter 默认warmup限流器
+	// DefaultWarmUpRateLimiter 默认warmup限流器.
 	DefaultWarmUpRateLimiter = "warmUp"
-	// DefaultUniformRateLimiter 默认的匀速限流器
+	// DefaultUniformRateLimiter 默认的匀速限流器.
 	DefaultUniformRateLimiter = "unirate"
-	// DefaultWarmUpWaitLimiter 默认限流插件，预热匀速
+	// DefaultWarmUpWaitLimiter 默认限流插件，预热匀速.
 	DefaultWarmUpWaitLimiter = "warmup-wait"
-	// SubscribeLocalChannel 默认订阅事件处理插件
+	// SubscribeLocalChannel 默认订阅事件处理插件.
 	SubscribeLocalChannel = "subscribeLocalChannel"
 
-	// MaxRateLimitWindowSize 默认限流最大窗口数量
+	// MaxRateLimitWindowSize 默认限流最大窗口数量.
 	MaxRateLimitWindowSize = 20000
-	// DefaultRateLimitPurgeInterval 默认超时清理时延
+	// DefaultRateLimitPurgeInterval 默认超时清理时延.
 	DefaultRateLimitPurgeInterval = 1 * time.Minute
-	// 默认的注册中心连接器插件
+	// DefaultConfigConnector 默认的注册中心连接器插件.
 	DefaultConfigConnector string = "polaris"
 )
 
-// 默认的就近路由配置
+// 默认的就近路由配置.
 const (
 	DefaultMatchLevel = "zone"
 	RegionLevel       = "region"
@@ -256,10 +250,10 @@
 	DefaultServerServiceRefreshInterval = 1 * time.Minute
 )
 
-// ClusterType 集群类型，用以标识系统服务集群
+// ClusterType 集群类型，用以标识系统服务集群.
 type ClusterType string
 
-// 默认集群类型
+// 默认集群类型.
 const (
 	BuiltinCluster     ClusterType = "builtin"
 	DiscoverCluster    ClusterType = "discover"
@@ -268,7 +262,7 @@
 	MonitorCluster     ClusterType = "monitor"
 )
 
-// 默认注册中心服务名
+// 默认注册中心服务名.
 const (
 	ServerNamespace        = "Polaris"
 	ServerDiscoverService  = "polaris.discover"
@@ -277,22 +271,22 @@
 	ServerConfigService    = "polaris.config"
 )
 
-// ClusterService server集群服务信息
+// ClusterService server集群服务信息.
 type ClusterService struct {
 	model.ServiceKey
 	ClusterType   ClusterType
 	ClusterConfig ServerClusterConfig
 }
 
-// 集群服务打印信息
+// 集群服务打印信息.
 func (c ClusterService) String() string {
 	return fmt.Sprintf("{ServiceKey: %s, ClusterType: %v}", c.ServiceKey, c.ClusterType)
 }
 
-// ServerServices 系统服务列表数据
+// ServerServices 系统服务列表数据.
 type ServerServices map[ClusterType]ClusterService
 
-// GetClusterService 获取集群服务
+// GetClusterService 获取集群服务.
 func (s ServerServices) GetClusterService(clsType ClusterType) *ClusterService {
 	svc, ok := s[clsType]
 	if !ok {
@@ -301,7 +295,7 @@
 	return &svc
 }
 
-// GetServerServices 获取系统服务列表
+// GetServerServices 获取系统服务列表.
 func GetServerServices(cfg Configuration) ServerServices {
 	discoverConfig := cfg.GetGlobal().GetSystem().GetDiscoverCluster()
 	healthCheckConfig := cfg.GetGlobal().GetSystem().GetHealthCheckCluster()
@@ -332,10 +326,10 @@
 	return retMap
 }
 
-// 系统服务相关变量
+// 系统服务相关变量.
 var (
 	DefaultServerServiceRouterChain = []string{DefaultServiceRouterDstMeta, DefaultServiceRouterNearbyBased}
-	// DefaultPolarisServicesRouterChain 系统命名空间下的服务默认路由链
+	// DefaultPolarisServicesRouterChain 系统命名空间下的服务默认路由链.
 	DefaultPolarisServicesRouterChain  = []string{DefaultServiceRouterDstMeta}
 	DefaultServerServiceToLoadBalancer = map[ClusterType]string{
 		DiscoverCluster:    DefaultLoadBalancerWR,
@@ -350,11 +344,11 @@
 )
 
 const (
-	// DefaultConfigFile 系统默认配置文件
+	// DefaultConfigFile 系统默认配置文件.
 	DefaultConfigFile = "./polaris.yaml"
 )
 
-// BaseConfig 自身自带校验器的配置集合
+// BaseConfig 自身自带校验器的配置集合.
 type BaseConfig interface {
 	// Verify 校验配置是否OK
 	Verify() error
@@ -362,7 +356,7 @@
 	SetDefault()
 }
 
-// Verify 检验API配置
+// Verify 检验API配置.
 func (a *APIConfigImpl) Verify() error {
 	if nil == a {
 		return errors.New("APIConfig is nil")
@@ -388,7 +382,7 @@
 	return nil
 }
 
-// SetDefault 设置API配置的默认值
+// SetDefault 设置API配置的默认值.
 func (a *APIConfigImpl) SetDefault() {
 	if nil == a.Timeout {
 		a.Timeout = model.ToDurationPtr(DefaultAPIInvokeTimeout)
@@ -407,7 +401,7 @@
 	}
 }
 
-// Verify 检验globalConfig配置
+// Verify 检验globalConfig配置.
 func (g *GlobalConfigImpl) Verify() error {
 	if nil == g {
 		return errors.New("GlobalConfig is nil")
@@ -432,7 +426,7 @@
 	return errs
 }
 
-// SetDefault 设置globalConfig配置的默认值
+// SetDefault 设置globalConfig配置的默认值.
 func (g *GlobalConfigImpl) SetDefault() {
 	g.API.SetDefault()
 	g.ServerConnector.SetDefault()
@@ -441,7 +435,7 @@
 	g.Location.SetDefault()
 }
 
-// Init 全局配置初始化
+// Init 全局配置初始化.
 func (g *GlobalConfigImpl) Init() {
 	g.API = &APIConfigImpl{}
 	g.System = &SystemConfigImpl{}
@@ -454,7 +448,7 @@
 	g.Location.Init()
 }
 
-// Init 初始化ConsumerConfigImpl
+// Init 初始化ConsumerConfigImpl.
 func (c *ConsumerConfigImpl) Init() {
 	c.CircuitBreaker = &CircuitBreakerConfigImpl{}
 	c.CircuitBreaker.Init()
@@ -470,7 +464,7 @@
 	c.Subscribe.Init()
 }
 
-// Verify 检验consumerConfig配置
+// Verify 检验consumerConfig配置.
 func (c *ConsumerConfigImpl) Verify() error {
 	if nil == c {
 		return errors.New("ConsumerConfig is nil")
@@ -495,7 +489,7 @@
 	return errs
 }
 
-// SetDefault 设置consumerConfig配置的默认值
+// SetDefault 设置consumerConfig配置的默认值.
 func (c *ConsumerConfigImpl) SetDefault() {
 	c.LocalCache.SetDefault()
 	c.Loadbalancer.SetDefault()
@@ -505,7 +499,7 @@
 	c.Subscribe.SetDefault()
 }
 
-// Init 初始化整体配置对象
+// Init 初始化整体配置对象.
 func (c *ConfigurationImpl) Init() {
 	c.Global = &GlobalConfigImpl{}
 	c.Global.Init()
@@ -517,7 +511,7 @@
 	c.Config.Init()
 }
 
-// Verify 检验configuration配置
+// Verify 检验configuration配置.
 func (c *ConfigurationImpl) Verify() error {
 	if nil == c {
 		return errors.New("configuration is nil")
@@ -539,7 +533,7 @@
 	return errs
 }
 
-// SetDefault 设置consumerConfig配置的默认值
+// SetDefault 设置consumerConfig配置的默认值.
 func (c *ConfigurationImpl) SetDefault() {
 	c.Global.SetDefault()
 	c.Consumer.SetDefault()
@@ -547,7 +541,7 @@
 	c.Config.SetDefault()
 }
 
-// Init systemConfig init
+// Init systemConfig init.
 func (s *SystemConfigImpl) Init() {
 	s.DiscoverCluster = &ServerClusterConfigImpl{}
 	s.HealthCheckCluster = &ServerClusterConfigImpl{}
@@ -557,14 +551,14 @@
 	}
 }
 
-// SetDefault 设置systemConfig默认值
+// SetDefault 设置systemConfig默认值.
 func (s *SystemConfigImpl) SetDefault() {
 	s.DiscoverCluster.SetDefault()
 	s.HealthCheckCluster.SetDefault()
 	s.MonitorCluster.SetDefault()
 }
 
-// Verify 校验systemConfig配置
+// Verify 校验systemConfig配置.
 func (s *SystemConfigImpl) Verify() error {
 	if nil == s {
 		return errors.New("SystemConfig is nil")
@@ -591,14 +585,14 @@
 	return errs
 }
 
-// SetDefault 设置ServerClusterConfig默认配置
+// SetDefault 设置ServerClusterConfig默认配置.
 func (s *ServerClusterConfigImpl) SetDefault() {
 	if nil == s.RefreshInterval {
 		s.RefreshInterval = model.ToDurationPtr(DefaultServerServiceRefreshInterval)
 	}
 }
 
-// Verify 校验ServerClusterConfig配置
+// Verify 校验ServerClusterConfig配置.
 func (s *ServerClusterConfigImpl) Verify() error {
 	if nil == s {
 		return errors.New("ServerClusterConfig is nil")
