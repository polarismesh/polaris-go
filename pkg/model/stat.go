/**
 * Tencent is pleased to support the open source community by making polaris-go available.
 *
 * Copyright (C) 2019 THL A29 Limited, a Tencent company. All rights reserved.
 *
 * Licensed under the BSD 3-Clause License (the "License");
 * you may not use this file except in compliance with the License.
 * You may obtain a copy of the License at
 *
 * https://opensource.org/licenses/BSD-3-Clause
 *
 * Unless required by applicable law or agreed to in writing, software distributed
 * under the License is distributed on an "AS IS" BASIS, WITHOUT WARRANTIES OR
 * CONDITIONS OF ANY KIND, either express or implied. See the License for the
 * specific language governing permissions and limitations under the License.
 */

package model

import (
	"time"
)

<<<<<<< HEAD
// StatInfo
type StatInfo struct {
	// routerGauge instance route monitoring indicators
	routerGauge InstanceGauge
	// ratelimitGauge instance ratelimit monitoring indicators
	ratelimitGauge RateLimitGauge
	// circuitBreakGauge instance circuitBreak monitoring indicators
	circuitBreakGauge CircuitBreakGauge
}

// GetInstanceGauge get gauge about Route
func (statInfo *StatInfo) GetInstanceGauge() InstanceGauge {
	return statInfo.routerGauge
}

// GetRateLimitGauge get gauge about RateLimit
func (statInfo *StatInfo) GetRateLimitGauge() RateLimitGauge {
	return statInfo.ratelimitGauge
}

// GetCircuitBreakGauge get gauge about CircuitBreak
func (statInfo *StatInfo) GetCircuitBreakGauge() CircuitBreakGauge {
	return statInfo.circuitBreakGauge
}

// NewStatInfo
func NewStatInfo(routerGauge InstanceGauge, ratelimitGauge RateLimitGauge, circuitBreakGauge CircuitBreakGauge) *StatInfo {
	return &StatInfo{
		routerGauge:       routerGauge,
		ratelimitGauge:    ratelimitGauge,
		circuitBreakGauge: circuitBreakGauge,
	}
}

const (
	RateLimitResultForPass    string = "PASSED"
	RateLimitResultForLimited string = "LIMITED"
)

// RateLimitGauge
type RateLimitGauge interface {
	ServiceSimple
	// GetMethod get method name
	GetMethod() string
	// GetLabels get the request tag
	GetLabels() string
	// GetResult get rate limit result
	GetResult() string
}

type CircuitBreakGauge interface {
	ServiceSimple
	// GetMethod get method name
	GetMethod() string
	// GetHost host information for the instance
	GetHost() string
	// GetPort port information of the instance
	GetPort() int
	// GetSubSet get Instance groups
	GetSubSet() string
	// GetInstanceID get instance uniq id
	GetInstanceID() string
	// SetInstanceID set instance uniq id info
	SetInstanceID(id string)
	// GetCallerService get caller service info
	GetCallerService() ServiceMetadata
	// GetCircuitBreakerStatus the fusible state of the instance
	GetCircuitBreakerStatus() CircuitBreakerStatus
}

//InstanceGauge 针对单个实例的单次评估指标
type InstanceGauge interface {
	ServiceSimple
	//获取调用api
=======
// InstanceGauge 针对单个实例的单次评估指标
type InstanceGauge interface {
	// 获取服务的命名空间
	GetNamespace() string
	// 获取服务名
	GetService() string
	// 获取调用api
>>>>>>> 8d00ba3b
	GetAPI() ApiOperation
	// 实例的节点信息
	GetHost() string
	// 实例的端口信息
	GetPort() int
<<<<<<< HEAD
	// GetInstance get instance info
	// GetInstance() Instance
	//实例的调用返回状态
	GetRetStatus() RetStatus
	//实例的返回码
=======
	// 实例的调用返回状态
	GetRetStatus() RetStatus
	// 实例的熔断状态
	GetCircuitBreakerStatus() CircuitBreakerStatus
	// 实例的返回码
>>>>>>> 8d00ba3b
	GetRetCodeValue() int32
	// 调用时延
	GetDelay() *time.Duration
	// 调用时延
	GetDelayRange() ApiDelayRange
	// 获取被调节点
	GetCalledInstance() Instance
	// 检测指标是否合法
	Validate() error
}

// 统计类型
type MetricType int

const (
	SDKAPIStat MetricType = iota
	ServiceStat
	InstanceStat
	SDKCfgStat
	CircuitBreakStat
	PluginAPIStat
	LoadBalanceStat
	RateLimitStat
	RouteStat
)

var metricTypes = HashSet{}

// 检测是不是合法的统计类型
func ValidMetircType(t MetricType) bool {
	return metricTypes.Contains(t)
}

// instangeGauge的空实现
type EmptyInstanceGauge struct {
}

// namesapce
func (e EmptyInstanceGauge) GetNamespace() string {
	return ""
}

// service
func (e EmptyInstanceGauge) GetService() string {
	return ""
}

// host
func (e EmptyInstanceGauge) GetHost() string {
	return ""
}

// port
func (e EmptyInstanceGauge) GetPort() int {
	return -1
}

// retstatus
func (e EmptyInstanceGauge) GetRetStatus() RetStatus {
	return RetFail
}

// CircuitBreakerStatus
func (e EmptyInstanceGauge) GetCircuitBreakerStatus() CircuitBreakerStatus {
	return nil
}

// retcode
func (e EmptyInstanceGauge) GetRetCodeValue() int32 {
	return 0
}

// delay
func (e EmptyInstanceGauge) GetDelay() *time.Duration {
	return nil
}

// api
func (e EmptyInstanceGauge) GetAPI() ApiOperation {
	return ApiOperationMax
}

// 校验
func (e EmptyInstanceGauge) Validate() error {
	return nil
}

// 获取被调节点
func (e EmptyInstanceGauge) GetCalledInstance() Instance {
	return nil
}

// 调用时延
func (e EmptyInstanceGauge) GetDelayRange() ApiDelayRange {
	return ApiDelayMax
}

// 命名类型，标识具体的API类型
type ApiOperation int

// ToString方法
func (a ApiOperation) String() string {
	return apiOperationPresents[a]
}

// API标识
const (
	ApiGetOneInstance ApiOperation = iota
	ApiGetInstances
	ApiGetRouteRule
	ApiRegister
	ApiDeregister
	ApiHeartbeat
	ApiGetQuota
	ApiGetAllInstances
	ApiUpdateServiceCallResult
	ApiMeshConfig
	ApiInitCalleeServices
	ApiMesh
	// ApiOperationMax这个必须在最下面
	ApiOperationMax
)

// API标识到别名
var (
	apiOperationPresents = map[ApiOperation]string{
		ApiGetOneInstance:          "Consumer::GetOneInstance",
		ApiGetInstances:            "Consumer::GetInstances",
		ApiGetRouteRule:            "Consumer::GetRouteRule",
		ApiGetAllInstances:         "Consumer::GetAllInstances",
		ApiRegister:                "Provider::Register",
		ApiDeregister:              "Provider::Deregister",
		ApiHeartbeat:               "Provider::Heartbeat",
		ApiGetQuota:                "Limit::GetQuota",
		ApiUpdateServiceCallResult: "Consumer::UpdateServiceCallResult",
		ApiMeshConfig:              "Consumer::GetMeshConfig",
		ApiInitCalleeServices:      "Consumer::InitCalleeServices",
		ApiMesh:                    "Consumer::GetMesh",
	}
)

// API延时范围
type ApiDelayRange int

// API延时范围常量
const (
	ApiDelayBelow50 ApiDelayRange = iota
	ApiDelayBelow100
	ApiDelayBelow150
	ApiDelayBelow200
	ApiDelayOver200
	ApiDelayMax
)

var (
	apiDelayPresents = map[ApiDelayRange]string{
		ApiDelayBelow50:  "[0ms,50ms)",
		ApiDelayBelow100: "[50ms,100ms)",
		ApiDelayBelow150: "[100ms,150ms)",
		ApiDelayBelow200: "[150ms,200ms)",
		ApiDelayOver200:  "[200ms,)",
	}
)

// ToString方法
func (a ApiDelayRange) String() string {
	return apiDelayPresents[a]
}

const (
	timeRange    = 50 * time.Millisecond
	maxTimeRange = 200 * time.Millisecond
)

// 获取api时延范围
func GetApiDelayRange(delay time.Duration) ApiDelayRange {
	if delay > maxTimeRange {
		delay = maxTimeRange
	}
	diff := delay.Nanoseconds() / timeRange.Nanoseconds()
	return ApiDelayRange(diff)
}

// 初始化
func init() {
	metricTypes.Add(SDKAPIStat)
	metricTypes.Add(ServiceStat)
	metricTypes.Add(SDKCfgStat)
	metricTypes.Add(InstanceStat)
	metricTypes.Add(CircuitBreakStat)
	metricTypes.Add(PluginAPIStat)
	metricTypes.Add(LoadBalanceStat)
	metricTypes.Add(RateLimitStat)
	metricTypes.Add(RouteStat)
}<|MERGE_RESOLUTION|>--- conflicted
+++ resolved
@@ -21,7 +21,6 @@
 	"time"
 )
 
-<<<<<<< HEAD
 // StatInfo
 type StatInfo struct {
 	// routerGauge instance route monitoring indicators
@@ -96,33 +95,16 @@
 type InstanceGauge interface {
 	ServiceSimple
 	//获取调用api
-=======
-// InstanceGauge 针对单个实例的单次评估指标
-type InstanceGauge interface {
-	// 获取服务的命名空间
-	GetNamespace() string
-	// 获取服务名
-	GetService() string
-	// 获取调用api
->>>>>>> 8d00ba3b
 	GetAPI() ApiOperation
 	// 实例的节点信息
 	GetHost() string
 	// 实例的端口信息
 	GetPort() int
-<<<<<<< HEAD
 	// GetInstance get instance info
 	// GetInstance() Instance
 	//实例的调用返回状态
 	GetRetStatus() RetStatus
 	//实例的返回码
-=======
-	// 实例的调用返回状态
-	GetRetStatus() RetStatus
-	// 实例的熔断状态
-	GetCircuitBreakerStatus() CircuitBreakerStatus
-	// 实例的返回码
->>>>>>> 8d00ba3b
 	GetRetCodeValue() int32
 	// 调用时延
 	GetDelay() *time.Duration
