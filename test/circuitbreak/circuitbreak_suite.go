--- conflicted
+++ resolved
@@ -22,10 +22,7 @@
 	log2 "log"
 	"net"
 	"os"
-<<<<<<< HEAD
-=======
 	"sort"
->>>>>>> 8d00ba3b
 	"sync"
 	"time"
 
@@ -42,11 +39,6 @@
 	namingpb "github.com/polarismesh/polaris-go/pkg/model/pb/v1"
 	"github.com/polarismesh/polaris-go/test/mock"
 	"github.com/polarismesh/polaris-go/test/util"
-<<<<<<< HEAD
-	"google.golang.org/grpc"
-	"gopkg.in/check.v1"
-=======
->>>>>>> 8d00ba3b
 )
 
 const (
@@ -335,9 +327,6 @@
 	CheckInstanceAvailable(c, consumerAPI, openInstance, true, cbNS, cbSVC)
 }
 
-<<<<<<< HEAD
-//通过默认配置来进行熔断测试
-=======
 // 熔断变化数组
 type changeArray []*monitorpb.CircuitbreakChange
 
@@ -382,7 +371,6 @@
 }
 
 // 通过默认配置来进行熔断测试
->>>>>>> 8d00ba3b
 func (t *CircuitBreakSuite) testCircuitBreakByDefault(skipRouter bool, c *check.C) {
 	fmt.Printf("TestCircuitBreakByDefault(skipRouter is %v) started\n", skipRouter)
 	defer util.DeleteDir(util.BackupDir)
