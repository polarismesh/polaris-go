/**
 * Tencent is pleased to support the open source community by making polaris-go available.
 *
 * Copyright (C) 2019 THL A29 Limited, a Tencent company. All rights reserved.
 *
 * Licensed under the BSD 3-Clause License (the "License");
 * you may not use this file except in compliance with the License.
 * You may obtain a copy of the License at
 *
 * https://opensource.org/licenses/BSD-3-Clause
 *
 * Unless required by applicable law or agreed to in writing, software distributed
 * under the License is distributed on an "AS IS" BASIS, WITHOUT WARRANTIES OR
 * CONDITIONS OF ANY KIND, either express or implied. See the License for the
 * specific language governing permissions and limitations under the License.
 */

package ratelimit

import (
	"context"
	"fmt"
	"log"
	"sync"
	"sync/atomic"
	"time"

	"gopkg.in/check.v1"

	"github.com/polarismesh/polaris-go/api"
	"github.com/polarismesh/polaris-go/pkg/config"
	"github.com/polarismesh/polaris-go/pkg/model"
)

// 远程正常用例测试
type RemoteNormalTestingSuite struct {
	CommonRateLimitSuite
}

// 用例名称
func (rt *RemoteNormalTestingSuite) GetName() string {
	return "RemoteNormalTestingSuite"
}

// SetUpSuite 启动测试套程序
func (rt *RemoteNormalTestingSuite) SetUpSuite(c *check.C) {
	rt.CommonRateLimitSuite.SetUpSuite(c, true)
}

// SetUpSuite 结束测试套程序
func (rt *RemoteNormalTestingSuite) TearDownSuite(c *check.C) {
	rt.CommonRateLimitSuite.TearDownSuite(c, rt)
}

// 带标识的结果
type IndexResult struct {
	index int
	label string
	code  model.QuotaResultCode
}

<<<<<<< HEAD
// 测试不能设置polaris.metric为限流集群
func (rt *RemoteNormalTestingSuite) TestNoSetPolarisMetric(c *check.C) {
	log.Printf("Start TestNoSetPolarisMetric")
	cfg := api.NewConfiguration()
	consumer, err := api.NewProviderAPIByConfig(cfg)
	_ = consumer
	c.Assert(err, check.IsNil)
	consumer.Destroy()

	cfg = api.NewConfiguration()
	cfg.GetProvider().GetRateLimit().SetRateLimitCluster(config.ServerNamespace, "polaris.metric.test")
	consumer, err = api.NewProviderAPIByConfig(cfg)
	c.Assert(err, check.IsNil)
	consumer.Destroy()

	cfg = api.NewConfiguration()
	cfg.GetProvider().GetRateLimit().SetRateLimitCluster(config.ServerNamespace, config.ForbidServerMetricService)
	consumer, err = api.NewProviderAPIByConfig(cfg)
	fmt.Println(err)
	c.Assert(err, check.NotNil)
}

// 测试远程精准匹配限流
=======
//测试远程精准匹配限流
>>>>>>> 9fbe50f1
func (rt *RemoteNormalTestingSuite) TestRemoteTwoDuration(c *check.C) {
	log.Printf("Start TestRemoteTwoDuration")
	// 多个线程，然后每个线程一个client，每个client跑相同的labels
	workerCount := 4
	wg := &sync.WaitGroup{}
	wg.Add(workerCount)
	ctx, cancel := context.WithTimeout(context.Background(), 8*time.Second)
	defer cancel()

	codeChan := make(chan IndexResult)
	var calledCount int64
	for i := 0; i < workerCount; i++ {
		go func(idx int) {
			defer wg.Done()
			cfg := config.NewDefaultConfiguration([]string{mockDiscoverAddress})
			limitAPI, err := api.NewLimitAPIByConfig(cfg)
			c.Assert(err, check.IsNil)
			defer limitAPI.Destroy()
			once := &sync.Once{}
			for {
				select {
				case <-ctx.Done():
					return
				default:
					resp := doSingleGetQuota(c, limitAPI, RemoteTestSvcName,
						map[string]string{labelMethod: "query", labelUin: "007"})
					atomic.AddInt64(&calledCount, 1)
					codeChan <- IndexResult{
						index: idx,
						code:  resp.Code,
					}
					once.Do(func() {
						time.Sleep(100 * time.Millisecond)
					})
					time.Sleep(5 * time.Millisecond)
				}
			}
		}(i)
	}
	allocatedPerSeconds := make([]int, 0, 20)
	var allocatedTotal int
	ctx1, cancel1 := context.WithCancel(context.Background())
	go func() {
		var totalPerSecond int
		var rejectIdx = make(map[int]bool)
		for {
			select {
			case <-ctx1.Done():
				return
			case idxResult := <-codeChan:
				if idxResult.code == api.QuotaResultOk {
					allocatedTotal++
					totalPerSecond++
					rejectIdx = make(map[int]bool)
				} else {
					rejectIdx[idxResult.index] = true
					if len(rejectIdx) >= workerCount && totalPerSecond > 0 {
						allocatedPerSeconds = append(allocatedPerSeconds, totalPerSecond)
						totalPerSecond = 0
					}
				}
			}
		}
	}()
	wg.Wait()
	cancel1()
	fmt.Printf("calledCount is %d\n", calledCount)
	fmt.Printf("allocatedPerSeconds is %v\n", allocatedPerSeconds)
	fmt.Printf("allocatedTotal is %d\n", allocatedTotal)
	for i, allocatedPerSecond := range allocatedPerSeconds {
		if i == 0 {
			// 头部因为时间窗对齐原因，有可能出现不为100
			continue
		}
		if allocatedPerSecond < 100 {
			// 中间出现了10s区间限流的情况，屏蔽
			continue
		}
		c.Assert(allocatedPerSecond >= 150 && allocatedPerSecond <= 230, check.Equals, true)
	}
	c.Assert(allocatedTotal >= 800 && allocatedTotal <= 1650, check.Equals, true)
}

// 测试正则表达式的uin限流
func (rt *RemoteNormalTestingSuite) TestRemoteRegexV2(c *check.C) {
	log.Printf("Start TestRemoteRegexV2")
	// 多个线程，然后每个线程一个client，每个client跑相同的labels
	workerCount := 4
	wg := &sync.WaitGroup{}
	wg.Add(workerCount)
	ctx, cancel := context.WithTimeout(context.Background(), 8*time.Second)
	defer cancel()
	appIds := []string{"appId1", "appId2"}

	codeChan := make(chan IndexResult)
	var calledCount int64
	for i := 0; i < workerCount; i++ {
		go func(idx int) {
			defer wg.Done()
			cfg := config.NewDefaultConfiguration([]string{mockDiscoverAddress})
			limitAPI, err := api.NewLimitAPIByConfig(cfg)
			c.Assert(err, check.IsNil)
			defer limitAPI.Destroy()
			for {
				select {
				case <-ctx.Done():
					return
				default:
					for _, appId := range appIds {
						resp := doSingleGetQuota(c, limitAPI, RemoteTestSvcName,
							map[string]string{labelAppId: appId})
						atomic.AddInt64(&calledCount, 1)
						codeChan <- IndexResult{
							index: idx,
							label: appId,
							code:  resp.Code,
						}
						time.Sleep(5 * time.Millisecond)
					}
				}
			}
		}(i)
	}
	appIdAllocatedPerSeconds := make(map[string][]int)
	for _, appId := range appIds {
		appIdAllocatedPerSeconds[appId] = make([]int, 0)
	}
	ctx1, cancel1 := context.WithCancel(context.Background())
	go func() {
		var appIdTotalPerSecond = make(map[string]int)
		var appIdRejectIdx = make(map[string]map[int]bool)
		for _, appId := range appIds {
			appIdRejectIdx[appId] = make(map[int]bool)
			appIdTotalPerSecond[appId] = 0
		}
		for {
			select {
			case <-ctx1.Done():
				return
			case idxResult := <-codeChan:
				rejectIdx := appIdRejectIdx[idxResult.label]
				totalPerSecond := appIdTotalPerSecond[idxResult.label]
				allocatedPerSeconds := appIdAllocatedPerSeconds[idxResult.label]
				if idxResult.code == api.QuotaResultOk {
					appIdTotalPerSecond[idxResult.label] = totalPerSecond + 1
					if len(rejectIdx) > 0 {
						appIdRejectIdx[idxResult.label] = make(map[int]bool)
					}
				} else {
					rejectIdx[idxResult.index] = true
					if len(rejectIdx) >= workerCount && totalPerSecond > 0 {
						allocatedPerSeconds = append(allocatedPerSeconds, totalPerSecond)
						appIdAllocatedPerSeconds[idxResult.label] = allocatedPerSeconds
						appIdTotalPerSecond[idxResult.label] = 0
					}
				}
			}
		}
	}()
	wg.Wait()
	cancel1()
	fmt.Printf("calledCount is %d\n", calledCount)
	fmt.Printf("appIdAllocatedPerSeconds is %v\n", appIdAllocatedPerSeconds)
	for _, allocatedPerSeconds := range appIdAllocatedPerSeconds {
		for i, allocatedPerSecond := range allocatedPerSeconds {
			if i == 0 {
				// 头部因为时间窗对齐原因，有可能出现不为100
				continue
			}
			c.Assert(allocatedPerSecond >= 90 && allocatedPerSecond <= 120, check.Equals, true)
		}
	}
}

// 测试正则表达式的uin限流
func (rt *RemoteNormalTestingSuite) TestRemoteRegexCombineV2(c *check.C) {
	log.Printf("Start TestRemoteRegexCombineV2")
	workerCount := 4
	wg := &sync.WaitGroup{}
	wg.Add(workerCount)
	ctx, cancel := context.WithTimeout(context.Background(), 8*time.Second)
	defer cancel()
	appIds := []string{"appId1", "appId2"}

	codeChan := make(chan IndexResult)
	var calledCount int64
	for i := 0; i < workerCount; i++ {
		go func(idx int) {
			defer wg.Done()
			cfg := config.NewDefaultConfiguration([]string{mockDiscoverAddress})
<<<<<<< HEAD
			// 测试通过SDK来设置集群名，兼容场景
			cfg.GetProvider().GetRateLimit().SetRateLimitCluster(config.ServerNamespace, rateLimitSvcName)
=======
>>>>>>> 9fbe50f1
			limitAPI, err := api.NewLimitAPIByConfig(cfg)
			c.Assert(err, check.IsNil)
			defer limitAPI.Destroy()
			for {
				select {
				case <-ctx.Done():
					return
				default:
					for _, appId := range appIds {
						resp := doSingleGetQuota(c, limitAPI, RemoteTestSvcName,
							map[string]string{labelTestUin: appId})
						atomic.AddInt64(&calledCount, 1)
						codeChan <- IndexResult{
							index: idx,
							label: appId,
							code:  resp.Code,
						}
						time.Sleep(5 * time.Millisecond)
					}
				}
			}
		}(i)
	}
	allocatedPerSeconds := make([]int, 0, 20)
	ctx1, cancel1 := context.WithCancel(context.Background())
	go func() {
		var totalPerSecond int
		var rejectIdx = make(map[int]bool)
		for {
			select {
			case <-ctx1.Done():
				return
			case idxResult := <-codeChan:
				if idxResult.code == api.QuotaResultOk {
					totalPerSecond++
					rejectIdx = make(map[int]bool)
				} else {
					rejectIdx[idxResult.index] = true
					if len(rejectIdx) >= workerCount && totalPerSecond > 0 {
						allocatedPerSeconds = append(allocatedPerSeconds, totalPerSecond)
						totalPerSecond = 0
					}
				}
			}
		}
	}()
	wg.Wait()
	cancel1()
	fmt.Printf("calledCount is %d\n", calledCount)
	fmt.Printf("allocatedPerSeconds is %v\n", allocatedPerSeconds)

	for i, allocatedPerSecond := range allocatedPerSeconds {
		if i == 0 {
			// 头部因为时间窗对齐原因，有可能出现不为100
			continue
		}
		c.Assert(allocatedPerSecond >= 280 && allocatedPerSecond <= 350, check.Equals, true)
	}
}

// 测试单机均摊模式限流
func (rt *RemoteNormalTestingSuite) TestRemoteShareEqually(c *check.C) {
	log.Printf("Start TestRemoteShareEqually")
	workerCount := 10
	wg := &sync.WaitGroup{}
	wg.Add(workerCount)
	ctx, cancel := context.WithTimeout(context.Background(), 8*time.Second)
	defer cancel()

	codeChan := make(chan IndexResult)
	var calledCount int64
	startTime := model.CurrentMillisecond()
	for i := 0; i < workerCount; i++ {
		go func(idx int) {
			defer wg.Done()
			cfg := config.NewDefaultConfiguration([]string{mockDiscoverAddress})
<<<<<<< HEAD
			// 测试通过SDK来设置集群名，兼容场景
			cfg.GetProvider().GetRateLimit().SetRateLimitCluster(config.ServerNamespace, rateLimitSvcName)
=======
>>>>>>> 9fbe50f1
			limitAPI, err := api.NewLimitAPIByConfig(cfg)
			c.Assert(err, check.IsNil)
			defer limitAPI.Destroy()
			for {
				select {
				case <-ctx.Done():
					return
				default:
					resp := doSingleGetQuota(c, limitAPI, RemoteTestSvcName,
						map[string]string{"appIdShare": "appShare"})
					atomic.AddInt64(&calledCount, 1)
					curTime := model.CurrentMillisecond()
					if curTime-startTime >= 1000 {
<<<<<<< HEAD
						// 前500ms是上下线，不计算
=======
						//前500ms是上下线，不计算
>>>>>>> 9fbe50f1
						codeChan <- IndexResult{
							index: idx,
							code:  resp.Code,
						}
					}
					time.Sleep(5 * time.Millisecond)
				}
			}
		}(i)
	}
	allocatedPerSeconds := make([]int, 0, 20)
	ctx1, cancel1 := context.WithCancel(context.Background())
	go func() {
		var totalPerSecond int
		var rejectIdx = make(map[int]bool)
		for {
			select {
			case <-ctx1.Done():
				return
			case idxResult := <-codeChan:
				if idxResult.code == api.QuotaResultOk {
					totalPerSecond++
					rejectIdx = make(map[int]bool)
				} else {
					rejectIdx[idxResult.index] = true
					if len(rejectIdx) >= workerCount && totalPerSecond > 0 {
						allocatedPerSeconds = append(allocatedPerSeconds, totalPerSecond)
						totalPerSecond = 0
					}
				}
			}
		}
	}()
	wg.Wait()
	cancel1()
	fmt.Printf("calledCount is %d\n", calledCount)
	fmt.Printf("allocatedPerSeconds is %v\n", allocatedPerSeconds)

	for i, allocatedPerSecond := range allocatedPerSeconds {
		if i == 0 {
			// 头部因为时间窗对齐原因，有可能出现不为100
			continue
		}
		c.Assert(allocatedPerSecond >= 170 && allocatedPerSecond <= 260, check.Equals, true)
	}
}<|MERGE_RESOLUTION|>--- conflicted
+++ resolved
@@ -59,33 +59,7 @@
 	code  model.QuotaResultCode
 }
 
-<<<<<<< HEAD
-// 测试不能设置polaris.metric为限流集群
-func (rt *RemoteNormalTestingSuite) TestNoSetPolarisMetric(c *check.C) {
-	log.Printf("Start TestNoSetPolarisMetric")
-	cfg := api.NewConfiguration()
-	consumer, err := api.NewProviderAPIByConfig(cfg)
-	_ = consumer
-	c.Assert(err, check.IsNil)
-	consumer.Destroy()
-
-	cfg = api.NewConfiguration()
-	cfg.GetProvider().GetRateLimit().SetRateLimitCluster(config.ServerNamespace, "polaris.metric.test")
-	consumer, err = api.NewProviderAPIByConfig(cfg)
-	c.Assert(err, check.IsNil)
-	consumer.Destroy()
-
-	cfg = api.NewConfiguration()
-	cfg.GetProvider().GetRateLimit().SetRateLimitCluster(config.ServerNamespace, config.ForbidServerMetricService)
-	consumer, err = api.NewProviderAPIByConfig(cfg)
-	fmt.Println(err)
-	c.Assert(err, check.NotNil)
-}
-
 // 测试远程精准匹配限流
-=======
-//测试远程精准匹配限流
->>>>>>> 9fbe50f1
 func (rt *RemoteNormalTestingSuite) TestRemoteTwoDuration(c *check.C) {
 	log.Printf("Start TestRemoteTwoDuration")
 	// 多个线程，然后每个线程一个client，每个client跑相同的labels
@@ -276,11 +250,6 @@
 		go func(idx int) {
 			defer wg.Done()
 			cfg := config.NewDefaultConfiguration([]string{mockDiscoverAddress})
-<<<<<<< HEAD
-			// 测试通过SDK来设置集群名，兼容场景
-			cfg.GetProvider().GetRateLimit().SetRateLimitCluster(config.ServerNamespace, rateLimitSvcName)
-=======
->>>>>>> 9fbe50f1
 			limitAPI, err := api.NewLimitAPIByConfig(cfg)
 			c.Assert(err, check.IsNil)
 			defer limitAPI.Destroy()
@@ -357,11 +326,6 @@
 		go func(idx int) {
 			defer wg.Done()
 			cfg := config.NewDefaultConfiguration([]string{mockDiscoverAddress})
-<<<<<<< HEAD
-			// 测试通过SDK来设置集群名，兼容场景
-			cfg.GetProvider().GetRateLimit().SetRateLimitCluster(config.ServerNamespace, rateLimitSvcName)
-=======
->>>>>>> 9fbe50f1
 			limitAPI, err := api.NewLimitAPIByConfig(cfg)
 			c.Assert(err, check.IsNil)
 			defer limitAPI.Destroy()
@@ -375,11 +339,7 @@
 					atomic.AddInt64(&calledCount, 1)
 					curTime := model.CurrentMillisecond()
 					if curTime-startTime >= 1000 {
-<<<<<<< HEAD
 						// 前500ms是上下线，不计算
-=======
-						//前500ms是上下线，不计算
->>>>>>> 9fbe50f1
 						codeChan <- IndexResult{
 							index: idx,
 							code:  resp.Code,
