--- conflicted
+++ resolved
@@ -26,22 +26,14 @@
 
 	"github.com/golang/protobuf/ptypes/wrappers"
 	"github.com/google/uuid"
-<<<<<<< HEAD
-=======
 	"google.golang.org/grpc"
 	"gopkg.in/check.v1"
 
->>>>>>> 8d00ba3b
 	"github.com/polarismesh/polaris-go/api"
 	"github.com/polarismesh/polaris-go/pkg/config"
 	"github.com/polarismesh/polaris-go/pkg/model"
 	namingpb "github.com/polarismesh/polaris-go/pkg/model/pb/v1"
 	"github.com/polarismesh/polaris-go/test/util"
-<<<<<<< HEAD
-	"google.golang.org/grpc"
-	"gopkg.in/check.v1"
-=======
->>>>>>> 8d00ba3b
 )
 
 const (
@@ -93,14 +85,9 @@
 		Namespace: &wrappers.StringValue{Value: canaryNamespace},
 		Token:     &wrappers.StringValue{Value: t.serviceToken},
 	}
-<<<<<<< HEAD
-	//t.mockServer.GenTestInstances(t.testService, normalInstances)
-	//t.mockServer.GenTestInstancesWithMeta(t.testService, addMetaCount, map[string]string{addMetaKey: addMetaValue})
-=======
 	t.mockServer.RegisterService(t.testService)
 	// t.mockServer.GenTestInstances(t.testService, normalInstances)
 	// t.mockServer.GenTestInstancesWithMeta(t.testService, addMetaCount, map[string]string{addMetaKey: addMetaValue})
->>>>>>> 8d00ba3b
 
 	t.grpcListener, err = net.Listen("tcp", fmt.Sprintf("%s:%d", ipAddr, shopPort))
 	if nil != err {
@@ -194,9 +181,6 @@
 		c.Assert(v.GetId() == v1Inst.GetId(), check.Equals, true)
 	}
 	time.Sleep(2 * time.Second)
-<<<<<<< HEAD
-
-=======
 	// 测试monitor接收的数据对不对
 	checkRouteRecord(monitorDataToMap(t.mockMonitor.GetServiceRouteRecords()), map[routerKey]map[recordKey]uint32{
 		routerKey{
@@ -209,7 +193,6 @@
 		}: 102},
 	}, c)
 	t.mockMonitor.SetServiceRouteRecords(nil)
->>>>>>> 8d00ba3b
 }
 
 // 正常逻辑不带金丝雀标签
@@ -259,9 +242,6 @@
 		c.Assert(instance.GetId() != v1Inst.GetId(), check.Equals, true)
 	}
 	time.Sleep(2 * time.Second)
-<<<<<<< HEAD
-	//测试monitor接收的数据对不对
-=======
 	// 测试monitor接收的数据对不对
 	checkRouteRecord(monitorDataToMap(t.mockMonitor.GetServiceRouteRecords()), map[routerKey]map[recordKey]uint32{
 		routerKey{
@@ -274,7 +254,6 @@
 		}: 100},
 	}, c)
 	t.mockMonitor.SetServiceRouteRecords(nil)
->>>>>>> 8d00ba3b
 }
 
 // 服务不启用金丝雀
@@ -488,9 +467,6 @@
 	CircuitBreakerInstance(tarIns2, consumer, c)
 	time.Sleep(time.Second * 5)
 	c.Assert(tarIns2.GetCircuitBreakerStatus().GetStatus(), check.Equals, model.Open)
-<<<<<<< HEAD
-	//测试monitor接收的数据对不对
-=======
 	// 测试monitor接收的数据对不对
 	checkRouteRecord(monitorDataToMap(t.mockMonitor.GetServiceRouteRecords()), map[routerKey]map[recordKey]uint32{
 		routerKey{
@@ -503,7 +479,6 @@
 		}: 101},
 	}, c)
 	t.mockMonitor.SetServiceRouteRecords(nil)
->>>>>>> 8d00ba3b
 
 	for i := 0; i < 100; i++ {
 		resp, err := consumer.GetOneInstance(getInstancesReq)
@@ -522,8 +497,6 @@
 		c.Assert(v.GetCircuitBreakerStatus(), check.NotNil)
 		c.Assert(v.GetCircuitBreakerStatus().GetStatus(), check.Equals, model.Open)
 	}
-<<<<<<< HEAD
-=======
 	// 测试monitor接收的数据对不对
 	checkRouteRecord(monitorDataToMap(t.mockMonitor.GetServiceRouteRecords()), map[routerKey]map[recordKey]uint32{
 		routerKey{
@@ -536,7 +509,6 @@
 		}: 100},
 	}, c)
 	t.mockMonitor.SetServiceRouteRecords(nil)
->>>>>>> 8d00ba3b
 
 	for i := 0; i < 100; i++ {
 		resp, err := consumer.GetOneInstance(getInstancesReq)
@@ -550,9 +522,6 @@
 		CircuitBreakerInstance(v, consumer, c)
 	}
 	time.Sleep(time.Second * 2)
-<<<<<<< HEAD
-
-=======
 	// 测试monitor接收的数据对不对
 	checkRouteRecord(monitorDataToMap(t.mockMonitor.GetServiceRouteRecords()), map[routerKey]map[recordKey]uint32{
 		routerKey{
@@ -565,7 +534,6 @@
 		}: 100},
 	}, c)
 	t.mockMonitor.SetServiceRouteRecords(nil)
->>>>>>> 8d00ba3b
 	time.Sleep(time.Second * 5)
 	for _, v := range instMap[OtherCanaryInstance] {
 		c.Assert(v.GetCircuitBreakerStatus().GetStatus(), check.Equals, model.Open)
@@ -580,9 +548,6 @@
 	}
 
 	time.Sleep(time.Second * 25)
-<<<<<<< HEAD
-
-=======
 	// 测试monitor接收的数据对不对
 	checkRouteRecord(monitorDataToMap(t.mockMonitor.GetServiceRouteRecords()), map[routerKey]map[recordKey]uint32{
 		routerKey{
@@ -595,7 +560,6 @@
 		}: 100},
 	}, c)
 	t.mockMonitor.SetServiceRouteRecords(nil)
->>>>>>> 8d00ba3b
 	log.Printf("len(instMap[CanaryInstance]): %v", len(instMap[CanaryInstance]))
 	for _, v := range instMap[CanaryInstance] {
 		CloseCbInstance(v, consumer, c)
@@ -667,9 +631,6 @@
 	CircuitBreakerInstance(tarIns2, consumer, c)
 	time.Sleep(time.Second * 5)
 	c.Assert(tarIns2.GetCircuitBreakerStatus().GetStatus(), check.Equals, model.Open)
-<<<<<<< HEAD
-	//测试monitor接收的数据对不对
-=======
 	// 测试monitor接收的数据对不对
 	checkRouteRecord(monitorDataToMap(t.mockMonitor.GetServiceRouteRecords()), map[routerKey]map[recordKey]uint32{
 		routerKey{
@@ -682,7 +643,6 @@
 		}: 101},
 	}, c)
 	t.mockMonitor.SetServiceRouteRecords(nil)
->>>>>>> 8d00ba3b
 
 	for i := 0; i < 100; i++ {
 		resp, err := consumer.GetOneInstance(getInstancesReq)
@@ -706,8 +666,6 @@
 	for _, v := range instMap[OtherCanaryInstance] {
 		c.Assert(v.GetCircuitBreakerStatus().GetStatus(), check.Equals, model.Open)
 	}
-<<<<<<< HEAD
-=======
 	// 测试monitor接收的数据对不对
 	checkRouteRecord(monitorDataToMap(t.mockMonitor.GetServiceRouteRecords()), map[routerKey]map[recordKey]uint32{
 		routerKey{
@@ -720,7 +678,6 @@
 		}: 100},
 	}, c)
 	t.mockMonitor.SetServiceRouteRecords(nil)
->>>>>>> 8d00ba3b
 
 	for i := 0; i < 100; i++ {
 		resp, err := consumer.GetOneInstance(getInstancesReq)
@@ -730,9 +687,6 @@
 		c.Assert(CheckInstanceHasCanaryMeta(instance, "useV1"), check.Equals, NormalInstance)
 	}
 	time.Sleep(2 * time.Second)
-<<<<<<< HEAD
-
-=======
 	// 测试monitor接收的数据对不对
 	checkRouteRecord(monitorDataToMap(t.mockMonitor.GetServiceRouteRecords()), map[routerKey]map[recordKey]uint32{
 		routerKey{
@@ -745,7 +699,6 @@
 		}: 100},
 	}, c)
 	t.mockMonitor.SetServiceRouteRecords(nil)
->>>>>>> 8d00ba3b
 }
 
 // 异常测试， 服务启用金丝雀路由，测试带金丝雀标签, 有1个目标金丝雀实例， 1个正常实例
@@ -790,9 +743,6 @@
 	CircuitBreakerInstance(tarIns, consumer, c)
 	time.Sleep(time.Second * 5)
 	c.Assert(tarIns.GetCircuitBreakerStatus().GetStatus(), check.Equals, model.Open)
-<<<<<<< HEAD
-	//测试monitor接收的数据对不对
-=======
 	// 测试monitor接收的数据对不对
 	checkRouteRecord(monitorDataToMap(t.mockMonitor.GetServiceRouteRecords()), map[routerKey]map[recordKey]uint32{
 		routerKey{
@@ -805,7 +755,6 @@
 		}: 100},
 	}, c)
 	t.mockMonitor.SetServiceRouteRecords(nil)
->>>>>>> 8d00ba3b
 
 	for i := 0; i < 100; i++ {
 		resp, err := consumer.GetOneInstance(getInstancesReq)
@@ -818,9 +767,6 @@
 	time.Sleep(time.Second * 22)
 	CloseCbInstance(tarIns, consumer, c)
 	time.Sleep(time.Second * 2)
-<<<<<<< HEAD
-
-=======
 	// 测试monitor接收的数据对不对
 	checkRouteRecord(monitorDataToMap(t.mockMonitor.GetServiceRouteRecords()), map[routerKey]map[recordKey]uint32{
 		routerKey{
@@ -833,7 +779,6 @@
 		}: 100},
 	}, c)
 	t.mockMonitor.SetServiceRouteRecords(nil)
->>>>>>> 8d00ba3b
 	time.Sleep(time.Second * 5)
 	for i := 0; i < 100; i++ {
 		resp, err := consumer.GetOneInstance(getInstancesReq)
@@ -843,10 +788,6 @@
 		c.Assert(CheckInstanceHasCanaryMeta(instance, "useV1"), check.Equals, CanaryInstance)
 	}
 	time.Sleep(2 * time.Second)
-<<<<<<< HEAD
-	//测试monitor接收的数据对不对
-
-=======
 	// 测试monitor接收的数据对不对
 	checkRouteRecord(monitorDataToMap(t.mockMonitor.GetServiceRouteRecords()), map[routerKey]map[recordKey]uint32{
 		routerKey{
@@ -859,7 +800,6 @@
 		}: 100},
 	}, c)
 	t.mockMonitor.SetServiceRouteRecords(nil)
->>>>>>> 8d00ba3b
 }
 
 // 异常测试， 服务启用金丝雀路由，测试不带带金丝雀标签, 有1个目标金丝雀实例， 1个正常实例
@@ -902,8 +842,6 @@
 	CircuitBreakerInstance(tarIns, consumer, c)
 	time.Sleep(time.Second * 5)
 	c.Assert(tarIns.GetCircuitBreakerStatus().GetStatus(), check.Equals, model.Open)
-<<<<<<< HEAD
-=======
 	// 测试monitor接收的数据对不对
 	checkRouteRecord(monitorDataToMap(t.mockMonitor.GetServiceRouteRecords()), map[routerKey]map[recordKey]uint32{
 		routerKey{
@@ -916,7 +854,6 @@
 		}: 100},
 	}, c)
 	t.mockMonitor.SetServiceRouteRecords(nil)
->>>>>>> 8d00ba3b
 
 	for i := 0; i < 100; i++ {
 		resp, err := consumer.GetOneInstance(getInstancesReq)
@@ -929,9 +866,6 @@
 	time.Sleep(time.Second * 22)
 	CloseCbInstance(tarIns, consumer, c)
 	time.Sleep(time.Second * 2)
-<<<<<<< HEAD
-
-=======
 	// 测试monitor接收的数据对不对
 	checkRouteRecord(monitorDataToMap(t.mockMonitor.GetServiceRouteRecords()), map[routerKey]map[recordKey]uint32{
 		routerKey{
@@ -944,7 +878,6 @@
 		}: 100},
 	}, c)
 	t.mockMonitor.SetServiceRouteRecords(nil)
->>>>>>> 8d00ba3b
 	time.Sleep(time.Second * 5)
 	for i := 0; i < 100; i++ {
 		resp, err := consumer.GetOneInstance(getInstancesReq)
@@ -954,9 +887,6 @@
 		c.Assert(CheckInstanceHasCanaryMeta(instance, "useV1"), check.Equals, NormalInstance)
 	}
 	time.Sleep(2 * time.Second)
-<<<<<<< HEAD
-
-=======
 	// 测试monitor接收的数据对不对
 	checkRouteRecord(monitorDataToMap(t.mockMonitor.GetServiceRouteRecords()), map[routerKey]map[recordKey]uint32{
 		routerKey{
@@ -969,7 +899,6 @@
 		}: 100},
 	}, c)
 	t.mockMonitor.SetServiceRouteRecords(nil)
->>>>>>> 8d00ba3b
 }
 
 // 和SetDivision一起使用
@@ -1000,14 +929,10 @@
 	c.Assert(err, check.IsNil)
 	defer consumer.Destroy()
 
-<<<<<<< HEAD
-	//测试不带金丝雀标签
-=======
 	defer t.mockServer.ClearServiceInstances(t.testService)
 	defer t.mockServer.SetServiceMetadata(t.serviceToken, model.CanaryMetadataEnable, "false")
 
 	// 测试不带金丝雀标签
->>>>>>> 8d00ba3b
 	var getOneInstanceReq *api.GetOneInstanceRequest
 	getOneInstanceReq = &api.GetOneInstanceRequest{}
 	getOneInstanceReq.FlowID = 1
@@ -1064,9 +989,6 @@
 		c.Assert(CheckInstanceHasCanaryMeta(v, "isCanary"), check.Equals, CanaryInstance)
 	}
 	time.Sleep(2 * time.Second)
-<<<<<<< HEAD
-
-=======
 	// 测试monitor接收的数据对不对
 	checkRouteRecord(monitorDataToMap(t.mockMonitor.GetServiceRouteRecords()), map[routerKey]map[recordKey]uint32{
 		routerKey{
@@ -1091,7 +1013,6 @@
 		}: 22},
 	}, c)
 	t.mockMonitor.SetServiceRouteRecords(nil)
->>>>>>> 8d00ba3b
 }
 
 func (t *CanaryTestingSuite) addInstance(region, zone, campus string, health bool, metaData map[string]string) {
@@ -1183,9 +1104,6 @@
 		c.Assert(CheckInstanceHasCanaryMeta(v, "isCanary"), check.Equals, CanaryInstance)
 	}
 	time.Sleep(2 * time.Second)
-<<<<<<< HEAD
-
-=======
 	// 测试monitor接收的数据对不对
 	checkRouteRecord(monitorDataToMap(t.mockMonitor.GetServiceRouteRecords()), map[routerKey]map[recordKey]uint32{
 		routerKey{
@@ -1197,7 +1115,6 @@
 			RetCode:     "Success",
 		}: 202}}, c)
 	t.mockMonitor.SetServiceRouteRecords(nil)
->>>>>>> 8d00ba3b
 }
 
 func DeleteBackUpDir() {
